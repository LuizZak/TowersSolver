--- conflicted
+++ resolved
@@ -594,16 +594,12 @@
             }
         }
 
-<<<<<<< HEAD
-        /// Shifts whole storage multiples of `Storage` to the left or right,
-=======
         @inlinable
         mutating func compact() {
             self = compacted()
         }
 
-        /// Shifts whole storage multiples of UInt64 to the left or right,
->>>>>>> 8c4814f6
+        /// Shifts whole storage multiples of `Storage` to the left or right,
         /// depending on the sign of `count`, filling the initial storage with
         /// zeroed-out values if shifting to the left, and subtracting storage
         /// if shifting to the right.
