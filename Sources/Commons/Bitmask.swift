--- conflicted
+++ resolved
@@ -99,14 +99,6 @@
     }
 
     @usableFromInline
-<<<<<<< HEAD
-    internal init(_lead: Storage, _remaining: [Storage]) {
-        self._storage = .multiple(_lead, _remaining)
-    }
-
-    @usableFromInline
-=======
->>>>>>> 870a3cbf
     internal init(_storage: _Storage) {
         self._storage = _storage
     }
