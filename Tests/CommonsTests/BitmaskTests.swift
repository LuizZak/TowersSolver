--- conflicted
+++ resolved
@@ -1012,7 +1012,6 @@
         assertEqual(bit1, bitmask: bitmask2)
     }
 
-<<<<<<< HEAD
     func testPerformance_64BitsTo8BitsBitmask() {
         measure {
             let sut = Bitmask64(bits: [
@@ -1050,9 +1049,10 @@
                 let _ = Bitmask64(sut)
             }
         }
-=======
+    }
+
     func testWithContiguousStorageIfAvailable_past64Bits() {
-        let sut = Bitmask(bits: [
+        let sut = Bitmask64(bits: [
             0xBADF00D,
             0xF00DBAD,
         ])
@@ -1067,7 +1067,6 @@
         }
 
         XCTAssertEqual(result, true)
->>>>>>> 870a3cbf
     }
     
     func testPerformance_setBitRange() {
